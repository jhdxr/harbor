--- conflicted
+++ resolved
@@ -538,22 +538,16 @@
                 pass
         open(target, 'wb').write(ca_content.encode('utf-8'))
 
-<<<<<<< HEAD
     @get_feature_branch
     def push_artifact_index(self, project, name, tag, **kwargs):
         image_a = "alpine"
         image_b = "busybox"
         repo_name_a, tag_a = push_image_to_project(project, args.endpoint, 'admin', 'Harbor12345', image_a, "latest")
         repo_name_b, tag_b = push_image_to_project(project, args.endpoint, 'admin', 'Harbor12345', image_b, "latest")
-
-        #4. Push an index(IA) to Harbor by docker manifest CLI successfully;
         manifests = [args.endpoint+"/"+repo_name_a+":"+tag_a, args.endpoint+"/"+repo_name_b+":"+tag_b]
         index = args.endpoint+"/"+project+"/"+name+":"+tag
-        docker_manifest_push_to_harbor(index, manifests, args.endpoint, 'admin', 'Harbor12345', cfg_file = args.libpath + "/update_docker_cfg.sh")
-
-
-=======
->>>>>>> aa71bc46
+        docker_manifest_push_to_harbor(index, manifests, args.endpoint, 'admin', 'Harbor12345', cfg_file = args.libpath + "/update_docker_cfg.sh"
+
 def request(url, method, user = None, userp = None, **kwargs):
     if user is None:
         user = "admin"
