--- conflicted
+++ resolved
@@ -1,8 +1,5 @@
-<<<<<<< HEAD
 import { Component, EventEmitter, Output, ViewChild, AfterViewChecked } from '@angular/core';
-=======
-import { Component, EventEmitter, Output, ViewChild } from '@angular/core';
->>>>>>> c33df95c
+
 import { Response } from '@angular/http';
 import { NgForm } from '@angular/forms';
 
@@ -33,12 +30,8 @@
 
   createProjectOpened: boolean;
   
-<<<<<<< HEAD
+
   hasChanged: boolean;
-=======
-  errorMessageOpened: boolean;
-  errorMessage: string;
->>>>>>> c33df95c
 
   @Output() create = new EventEmitter<boolean>();
   @ViewChild(InlineAlertComponent)
@@ -72,11 +65,7 @@
                   this.messageService.announceMessage(error.status, errorMessage, AlertType.DANGER);
                 });
               }
-<<<<<<< HEAD
               this.inlineAlert.showInlineError(errorMessage);
-=======
-              this.inlineAlert.showInlineError(this.errorMessage);
->>>>>>> c33df95c
             }
           }); 
   }
@@ -122,11 +111,4 @@
     this.inlineAlert.close();
   }
 
-<<<<<<< HEAD
-=======
-  confirmCancel(event: boolean): void {
-    this.errorMessageOpened = false;
-  }
-
->>>>>>> c33df95c
 }
